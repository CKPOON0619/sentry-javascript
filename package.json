{
  "private": true,
  "scripts": {
    "build": "node ./scripts/verify-packages-versions.js && lerna run --stream --concurrency 1 --sort build",
    "build:es5": "lerna run --stream --concurrency 1 --sort build:es5",
    "build:esm": "lerna run --stream --concurrency 1 --sort build:esm",
    "build:watch": "lerna run build:watch --stream --no-sort --concurrency 9999",
    "clean": "lerna run --stream clean && lerna clean --yes",
    "fix": "lerna run --stream --concurrency 1 fix",
    "link:yarn": "lerna run --stream --concurrency 1 link:yarn",
    "lint": "lerna run --stream --concurrency 1 lint",
    "test": "lerna run --stream --concurrency 1 --sort test",
    "codecov": "codecov",
    "pack:changed": "lerna run pack --since",
    "postpublish": "make publish-docs"
  },
  "volta": {
    "node": "10.18.1",
    "yarn": "1.22.5"
  },
  "workspaces": [
    "packages/angular",
    "packages/browser",
    "packages/core",
    "packages/ember",
    "packages/eslint-config-sdk",
    "packages/eslint-plugin-sdk",
    "packages/gatsby",
    "packages/hub",
    "packages/integrations",
    "packages/minimal",
    "packages/node",
    "packages/react",
    "packages/serverless",
    "packages/tracing",
    "packages/types",
    "packages/typescript",
    "packages/utils",
<<<<<<< HEAD
    "packages/wasm"
=======
    "packages/vue"
>>>>>>> c55294fa
  ],
  "devDependencies": {
    "@google-cloud/storage": "^2.5.0",
    "@size-limit/preset-small-lib": "^4.5.5",
    "@strictsoftware/typedoc-plugin-monorepo": "^0.3.1",
    "@types/chai": "^4.1.3",
    "@types/jest": "^24.0.11",
    "@types/mocha": "^5.2.0",
    "@types/node": "~10.17.0",
    "@types/sinon": "^7.0.11",
    "chai": "^4.1.2",
    "codecov": "^3.6.5",
    "jest": "^24.7.1",
    "karma-browserstack-launcher": "^1.5.1",
    "karma-firefox-launcher": "^1.1.0",
    "lerna": "3.13.4",
    "mocha": "^6.1.4",
    "npm-run-all": "^4.1.2",
    "prettier": "1.19.0",
    "replace-in-file": "^4.0.0",
    "rimraf": "^2.6.3",
    "sinon": "^7.3.2",
    "size-limit": "^4.5.5",
    "ts-jest": "^24.0.2",
    "typedoc": "^0.18.0",
    "typescript": "3.7.5"
  },
  "resolutions": {
    "**/agent-base": "5"
  },
  "version": "0.0.0"
}<|MERGE_RESOLUTION|>--- conflicted
+++ resolved
@@ -36,11 +36,8 @@
     "packages/types",
     "packages/typescript",
     "packages/utils",
-<<<<<<< HEAD
-    "packages/wasm"
-=======
+    "packages/wasm",
     "packages/vue"
->>>>>>> c55294fa
   ],
   "devDependencies": {
     "@google-cloud/storage": "^2.5.0",
